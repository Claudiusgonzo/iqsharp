# Copyright (c) Microsoft Corporation. All rights reserved.
# Licensed under the MIT License.

<<<<<<< HEAD
Push-Location src/src/Python/dist
=======
Push-Location src/drops/wheels
>>>>>>> 38cc11db
    Get-ChildItem *.whl `
    | ForEach-Object { pip install --no-index --find-links . --prefix $Env:PREFIX $_.Name }
Pop-Location<|MERGE_RESOLUTION|>--- conflicted
+++ resolved
@@ -1,11 +1,7 @@
 # Copyright (c) Microsoft Corporation. All rights reserved.
 # Licensed under the MIT License.
 
-<<<<<<< HEAD
-Push-Location src/src/Python/dist
-=======
 Push-Location src/drops/wheels
->>>>>>> 38cc11db
     Get-ChildItem *.whl `
     | ForEach-Object { pip install --no-index --find-links . --prefix $Env:PREFIX $_.Name }
 Pop-Location