--- conflicted
+++ resolved
@@ -6,7 +6,6 @@
     },
     "AllowedHosts": "*",
   "DefaultPackageVersions": [
-<<<<<<< HEAD
     "Microsoft.Quantum.Compiler::0.12.20062320-beta",
 
     "Microsoft.Quantum.CsharpGeneration::0.12.20062320-beta",
@@ -22,28 +21,11 @@
 
     "Microsoft.Quantum.Katas::0.12.20062320-beta",
 
-    "Microsoft.Quantum.Research::0.12.20062320-beta"
-=======
-    "Microsoft.Quantum.Compiler::0.11.2006.1615-beta",
+    "Microsoft.Quantum.Research::0.12.20062320-beta",
+    
 
-    "Microsoft.Quantum.CsharpGeneration::0.11.2006.1615-beta",
-    "Microsoft.Quantum.Development.Kit::0.11.2006.1615-beta",
-    "Microsoft.Quantum.Simulators::0.11.2006.1615-beta",
-    "Microsoft.Quantum.Xunit::0.11.2006.1615-beta",
-
-    "Microsoft.Quantum.Standard::0.11.2006.1615-beta",
-    "Microsoft.Quantum.Chemistry::0.11.2006.1615-beta",
-    "Microsoft.Quantum.Chemistry.Jupyter::0.11.2006.1615-beta",
-    "Microsoft.Quantum.MachineLearning::0.11.2006.1615-beta",
-    "Microsoft.Quantum.Numerics::0.11.2006.1615-beta",
-
-    "Microsoft.Quantum.Katas::0.11.2006.1615-beta",
-
-    "Microsoft.Quantum.Research::0.11.2006.1615-beta",
-
-    "Microsoft.Quantum.Providers.IonQ::0.11.2006.1615-beta",
-    "Microsoft.Quantum.Providers.Honeywell::0.11.2006.1615-beta",
-    "Microsoft.Quantum.Providers.QCI::0.11.2006.1615-beta",
->>>>>>> 6eb34f61
+    "Microsoft.Quantum.Providers.IonQ::0.12.20062320-beta",
+    "Microsoft.Quantum.Providers.Honeywell::0.12.20062320-beta",
+    "Microsoft.Quantum.Providers.QCI::0.12.20062320-beta"
   ]
 }