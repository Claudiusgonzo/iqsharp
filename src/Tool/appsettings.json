{
    "Logging": {
        "LogLevel": {
            "Default": "Warning"
        }
    },
    "AllowedHosts": "*",
  "DefaultPackageVersions": [
<<<<<<< HEAD
    "Microsoft.Quantum.Compiler::0.11.2004.1014-beta",

    "Microsoft.Quantum.CsharpGeneration::0.11.2004.1014-beta",
    "Microsoft.Quantum.Development.Kit::0.11.2004.1014-beta",
    "Microsoft.Quantum.Simulators::0.11.2004.1014-beta",
    "Microsoft.Quantum.Xunit::0.11.2004.1014-beta",

    "Microsoft.Quantum.Standard::0.11.2004.1014-beta",
    "Microsoft.Quantum.Chemistry::0.11.2004.1014-beta",
    "Microsoft.Quantum.Chemistry.Jupyter::0.11.2004.1014-beta",
    "Microsoft.Quantum.Numerics::0.11.2004.1014-beta",

    "Microsoft.Quantum.Research::0.11.2004.1014-beta"
=======
    "Microsoft.Quantum.Compiler::0.11.2004.2825",

    "Microsoft.Quantum.CsharpGeneration::0.11.2004.2825",
    "Microsoft.Quantum.Development.Kit::0.11.2004.2825",
    "Microsoft.Quantum.Simulators::0.11.2004.2825",
    "Microsoft.Quantum.Xunit::0.11.2004.2825",

    "Microsoft.Quantum.Standard::0.11.2004.2825",
    "Microsoft.Quantum.Chemistry::0.11.2004.2825",
    "Microsoft.Quantum.Chemistry.Jupyter::0.11.2004.2825",
    "Microsoft.Quantum.Numerics::0.11.2004.2825",

    "Microsoft.Quantum.Research::0.11.2004.2825"
>>>>>>> bed54acf
  ]
}<|MERGE_RESOLUTION|>--- conflicted
+++ resolved
@@ -6,21 +6,6 @@
     },
     "AllowedHosts": "*",
   "DefaultPackageVersions": [
-<<<<<<< HEAD
-    "Microsoft.Quantum.Compiler::0.11.2004.1014-beta",
-
-    "Microsoft.Quantum.CsharpGeneration::0.11.2004.1014-beta",
-    "Microsoft.Quantum.Development.Kit::0.11.2004.1014-beta",
-    "Microsoft.Quantum.Simulators::0.11.2004.1014-beta",
-    "Microsoft.Quantum.Xunit::0.11.2004.1014-beta",
-
-    "Microsoft.Quantum.Standard::0.11.2004.1014-beta",
-    "Microsoft.Quantum.Chemistry::0.11.2004.1014-beta",
-    "Microsoft.Quantum.Chemistry.Jupyter::0.11.2004.1014-beta",
-    "Microsoft.Quantum.Numerics::0.11.2004.1014-beta",
-
-    "Microsoft.Quantum.Research::0.11.2004.1014-beta"
-=======
     "Microsoft.Quantum.Compiler::0.11.2004.2825",
 
     "Microsoft.Quantum.CsharpGeneration::0.11.2004.2825",
@@ -34,6 +19,5 @@
     "Microsoft.Quantum.Numerics::0.11.2004.2825",
 
     "Microsoft.Quantum.Research::0.11.2004.2825"
->>>>>>> bed54acf
   ]
 }