--- conflicted
+++ resolved
@@ -66,26 +66,8 @@
     }
 }
 
-function Copy-Wheels {
-    param(
-        [string] $Path
-    );
-
-    if ($Env:PYTHON_OUTDIR -ne "") {
-        If (-not (Test-Path -Path $Path)) { 
-            $_ = [IO.Directory]::CreateDirectory($Path) 
-        }    
-        Copy-Item $Env:PYTHON_OUTDIR\*.whl $Path
-    }
-}
-
 Write-Host "##[info]Packing conda recipes..."
 
-<<<<<<< HEAD
-Copy-Wheels -Path (Join-Path $PSScriptRoot "../src/Python/dist")
-
-=======
->>>>>>> 38cc11db
 Pack-CondaRecipe -Path (Join-Path $PSScriptRoot "../conda-recipes/iqsharp")
 Pack-CondaRecipe -Path (Join-Path $PSScriptRoot "../conda-recipes/qsharp")
 
